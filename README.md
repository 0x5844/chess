--- conflicted
+++ resolved
@@ -1,32 +1,15 @@
 # chess
-<<<<<<< HEAD
-![Archived](https://img.shields.io/badge/status-archived-lightgrey)
-[![Build and Test](https://github.com/0x5844/chess/actions/workflows/build-and-test.yaml/badge.svg)](https://github.com/0x5844/chess/actions/workflows/build-and-test.yaml)
-[![GoDoc](http://img.shields.io/badge/go-documentation-blue.svg?style=flat-square)](https://godoc.org/github.com/0x5844/chess)
-[![Coverage Status](https://coveralls.io/repos/notnil/chess/badge.svg?branch=master&service=github)](https://coveralls.io/github/notnil/chess?branch=master)
-[![Go Report Card](https://goreportcard.com/badge/notnil/chess)](https://goreportcard.com/report/notnil/chess)
-[![License](http://img.shields.io/badge/license-mit-blue.svg?style=flat-square)](https://raw.githubusercontent.com/notnil/chess/master/LICENSE)
-
-## Archived
-
-This repository has been archived due to the inability to continue addressing bug fixes and feature requests. Fortunately, another maintainer has graciously stepped up to carry the baton and ensure that chess remains accessible via the Go programming language.
-
-We recommend that all users follow the new repository for ongoing development and updates:
-
-👉 https://github.com/corentings/chess
-=======
+
 [![Build and Test](https://github.com/0x5844/chess/actions/workflows/build-and-test.yaml/badge.svg)](https://github.com/0x5844/chess/actions/workflows/build-and-test.yaml)
 [![GoDoc](http://img.shields.io/badge/go-documentation-blue.svg?style=flat-square)](https://godoc.org/github.com/0x5844/chess)
 [![Go Report Card](https://goreportcard.com/badge/0x5844/chess)](https://goreportcard.com/report/0x5844/chess)
 [![License](http://img.shields.io/badge/license-mit-blue.svg?style=flat-square)](https://raw.githubusercontent.com/0x5844/chess/refs/heads/master/LICENSE)
->>>>>>> 770ea07a
 
 ## Introduction
 
-**chess** is a set of go packages which provide common chess utilities such as move generation, turn management, checkmate detection, PGN encoding, UCI interoperability, image generation, opening book exploration, and others.  It is well tested and optimized for performance.   
-
-![rnbqkbnr/pppppppp/8/8/3P4/8/PPP1PPPP/RNBQKBNR b KQkq - 0 1](example.png)    
-
+**chess** is a set of go packages which provide common chess utilities such as move generation, turn management, checkmate detection, PGN encoding, UCI interoperability, image generation, opening book exploration, and others.  It is well tested and optimized for performance.
+
+![rnbqkbnr/pppppppp/8/8/3P4/8/PPP1PPPP/RNBQKBNR b KQkq - 0 1](example.png)
 
 ## Repo Structure
 
@@ -43,94 +26,95 @@
 
 ```bash
 go get -u github.com/0x5844/chess
-``` 
+```
 
 ## Usage
 
-### Example Random Game 
+### Example Random Game
 
 ```go
 package main
 
 import (
-	"fmt"
-	"math/rand"
-
-	"github.com/0x5844/chess"
+ "fmt"
+ "math/rand"
+
+ "github.com/0x5844/chess"
 )
 
 func main() {
-	game := chess.NewGame()
-	// generate moves until game is over
-	for game.Outcome() == chess.NoOutcome {
-		// select a random move
-		moves := game.ValidMoves()
-		move := moves[rand.Intn(len(moves))]
-		game.Move(move)
-	}
-	// print outcome and game PGN
-	fmt.Println(game.Position().Board().Draw())
-	fmt.Printf("Game completed. %s by %s.\n", game.Outcome(), game.Method())
-	fmt.Println(game.String())
-	/*
-		Output:
-
-		 A B C D E F G H
-		8- - - - - - - -
-		7- - - - - - ♚ -
-		6- - - - ♗ - - -
-		5- - - - - - - -
-		4- - - - - - - -
-		3♔ - - - - - - -
-		2- - - - - - - -
-		1- - - - - - - -
-
-		Game completed. 1/2-1/2 by InsufficientMaterial.
-
-		1.Nc3 b6 2.a4 e6 3.d4 Bb7 ...
-	*/
+ game := chess.NewGame()
+ // generate moves until game is over
+ for game.Outcome() == chess.NoOutcome {
+  // select a random move
+  moves := game.ValidMoves()
+  move := moves[rand.Intn(len(moves))]
+  game.Move(move)
+ }
+ // print outcome and game PGN
+ fmt.Println(game.Position().Board().Draw())
+ fmt.Printf("Game completed. %s by %s.\n", game.Outcome(), game.Method())
+ fmt.Println(game.String())
+ /*
+  Output:
+
+   A B C D E F G H
+  8- - - - - - - -
+  7- - - - - - ♚ -
+  6- - - - ♗ - - -
+  5- - - - - - - -
+  4- - - - - - - -
+  3♔ - - - - - - -
+  2- - - - - - - -
+  1- - - - - - - -
+
+  Game completed. 1/2-1/2 by InsufficientMaterial.
+
+  1.Nc3 b6 2.a4 e6 3.d4 Bb7 ...
+ */
 }
 ```
 
 ### Example Stockfish v. Stockfish
+
 ```go
 package main
 
 import (
-	"fmt"
-	"time"
-
-	"github.com/0x5844/chess"
-	"github.com/0x5844/chess/uci"
+ "fmt"
+ "time"
+
+ "github.com/0x5844/chess"
+ "github.com/0x5844/chess/uci"
 )
 
 func main() {
-	// set up engine to use stockfish exe
-	eng, err := uci.New("stockfish")
-	if err != nil {
-		panic(err)
-	}
-	defer eng.Close()
-	// initialize uci with new game
-	if err := eng.Run(uci.CmdUCI, uci.CmdIsReady, uci.CmdUCINewGame); err != nil {
-		panic(err)
-	}
-	// have stockfish play speed chess against itself (10 msec per move)
-	game := chess.NewGame()
-	for game.Outcome() == chess.NoOutcome {
-		cmdPos := uci.CmdPosition{Position: game.Position()}
-		cmdGo := uci.CmdGo{MoveTime: time.Second / 100}
-		if err := eng.Run(cmdPos, cmdGo); err != nil {
-			panic(err)
-		}
-		move := eng.SearchResults().BestMove
-		if err := game.Move(move); err != nil {
-			panic(err)
-		}
-	}
-	fmt.Println(game.String())
-	// Output: 
-	// 1.c4 c5 2.Nf3 e6 3.Nc3 Nc6 4.d4 cxd4 5.Nxd4 Nf6 6.a3 d5 7.cxd5 exd5 8.Bf4 Bc5 9.Ndb5 O-O 10.Nc7 d4 11.Na4 Be7 12.Nxa8 Bf5 13.g3 Qd5 14.f3 Rxa8 15.Bg2 Rd8 16.b4 Qe6 17.Nc5 Bxc5 18.bxc5 Nd5 19.O-O Nc3 20.Qd2 Nxe2+ 21.Kh1 d3 22.Bd6 Qd7 23.Rab1 h6 24.a4 Re8 25.g4 Bg6 26.a5 Ncd4 27.Qb4 Qe6 28.Qxb7 Nc2 29.Qxa7 Ne3 30.Rb8 Nxf1 31.Qb6 d2 32.Rxe8+ Qxe8 33.Qb3 Ne3 34.h3 Bc2 35.Qxc2 Nxc2 36.Kh2 d1=Q 37.h4 Qg1+ 38.Kh3 Ne1 39.h5 Qxg2+ 40.Kh4 Nxf3#  0-1
+ // set up engine to use stockfish exe
+ eng, err := uci.New("stockfish")
+ if err != nil {
+  panic(err)
+ }
+ defer eng.Close()
+ // initialize uci with new game
+ if err := eng.Run(uci.CmdUCI, uci.CmdIsReady, uci.CmdUCINewGame); err != nil {
+  panic(err)
+ }
+ // have stockfish play speed chess against itself (10 msec per move)
+ game := chess.NewGame()
+ for game.Outcome() == chess.NoOutcome {
+  cmdPos := uci.CmdPosition{Position: game.Position()}
+  cmdGo := uci.CmdGo{MoveTime: time.Second / 100}
+  if err := eng.Run(cmdPos, cmdGo); err != nil {
+   panic(err)
+  }
+  move := eng.SearchResults().BestMove
+  if err := game.Move(move); err != nil {
+   panic(err)
+  }
+ }
+ fmt.Println(game.String())
+ // Output: 
+ // 1.c4 c5 2.Nf3 e6 3.Nc3 Nc6 4.d4 cxd4 5.Nxd4 Nf6 6.a3 d5 7.cxd5 exd5 8.Bf4 Bc5 9.Ndb5 O-O 10.Nc7 d4 11.Na4 Be7 12.Nxa8 Bf5 13.g3 Qd5 14.f3 Rxa8 15.Bg2 Rd8 16.b4 Qe6 17.Nc5 Bxc5 18.bxc5 Nd5 19.O-O Nc3 20.Qd2 Nxe2+ 21.Kh1 d3 22.Bd6 Qd7 23.Rab1 h6 24.a4 Re8 25.g4 Bg6 26.a5 Ncd4 27.Qb4 Qe6 28.Qxb7 Nc2 29.Qxa7 Ne3 30.Rb8 Nxf1 31.Qb6 d2 32.Rxe8+ Qxe8 33.Qb3 Ne3 34.h3 Bc2 35.Qxc2 Nxc2 36.Kh2 d1=Q 37.h4 Qg1+ 38.Kh3 Ne1 39.h5 Qxg2+ 40.Kh4 Nxf3#  0-1
 }
 ```
 
@@ -156,7 +140,7 @@
 ```go
 game := chess.NewGame()
 if err := game.MoveStr("e4"); err != nil {
-	// handle error
+ // handle error
 }
 ```
 
@@ -166,7 +150,7 @@
 
 #### Checkmate
 
-Black wins by checkmate (Fool's Mate):   
+Black wins by checkmate (Fool's Mate):
 
 ```go
 game := chess.NewGame()
@@ -187,7 +171,7 @@
 2♙ ♙ ♙ ♙ ♙ - - ♙
 1♖ ♘ ♗ ♕ ♔ ♗ ♘ ♖
 */
-``` 
+```
 
 #### Stalemate
 
@@ -244,7 +228,7 @@
 game := chess.NewGame()
 moves := []string{"Nf3", "Nf6", "Ng1", "Ng8", "Nf3", "Nf6", "Ng1", "Ng8"}
 for _, m := range moves {
-	game.MoveStr(m)
+ game.MoveStr(m)
 }
 fmt.Println(game.EligibleDraws()) //  [DrawOffer ThreefoldRepetition]
 ```
@@ -256,13 +240,13 @@
 ```go
 game := chess.NewGame()
 moves := []string{
-	"Nf3", "Nf6", "Ng1", "Ng8",
-	"Nf3", "Nf6", "Ng1", "Ng8",
-	"Nf3", "Nf6", "Ng1", "Ng8",
-	"Nf3", "Nf6", "Ng1", "Ng8",
+ "Nf3", "Nf6", "Ng1", "Ng8",
+ "Nf3", "Nf6", "Ng1", "Ng8",
+ "Nf3", "Nf6", "Ng1", "Ng8",
+ "Nf3", "Nf6", "Ng1", "Ng8",
 }
 for _, m := range moves {
-	game.MoveStr(m)
+ game.MoveStr(m)
 }
 fmt.Println(game.Outcome()) // 1/2-1/2
 fmt.Println(game.Method()) // FivefoldRepetition
@@ -335,7 +319,7 @@
 ```go
 pgn, err := chess.PGN(pgnReader)
 if err != nil {
-	// handle error
+ // handle error
 }
 game := chess.NewGame(pgn)
 ```
@@ -364,21 +348,21 @@
 ```go
 f, err := os.Open("lichess_db_standard_rated_2013-01.pgn")
 if err != nil {
-	panic(err)
+ panic(err)
 }
 defer f.Close()
 
 scanner := chess.NewScanner(f)
 for scanner.Scan() {
-	game := scanner.Next()
-	fmt.Println(game.GetTagPair("Site"))
-	// Output &{Site https://lichess.org/8jb5kiqw}
+ game := scanner.Next()
+ fmt.Println(game.GetTagPair("Site"))
+ // Output &{Site https://lichess.org/8jb5kiqw}
 }
 ```
 
 ### FEN
 
-[FEN](https://en.wikipedia.org/wiki/Forsyth–Edwards_Notation), or Forsyth–Edwards Notation, is the standard notation for describing a board position.  FENs include piece positions, turn, castle rights, en passant square, half move counter (for [50 move rule](https://en.wikipedia.org/wiki/Fifty-move_rule)), and full move counter. 
+[FEN](https://en.wikipedia.org/wiki/Forsyth–Edwards_Notation), or Forsyth–Edwards Notation, is the standard notation for describing a board position.  FENs include piece positions, turn, castle rights, en passant square, half move counter (for [50 move rule](https://en.wikipedia.org/wiki/Fifty-move_rule)), and full move counter.
 
 #### Read FEN
 
@@ -387,7 +371,7 @@
 ```go
 fen, err := chess.FEN("rnbqkbnr/pppppppp/8/8/8/8/PPPPPPPP/RNBQKBNR w KQkq - 0 1")
 if err != nil {
-	// handle error
+ // handle error
 }
 game := chess.NewGame(fen)
 ```
@@ -404,7 +388,8 @@
 
 ### Notations
 
-[Chess Notation](https://en.wikipedia.org/wiki/Chess_notation) define how moves are encoded in a serialized format.  Chess uses a notation when converting to and from PGN and for accepting move text.    
+[Chess Notation](https://en.wikipedia.org/wiki/Chess_notation) define how moves are encoded in a serialized format.  Chess uses a notation when converting to and from PGN and for accepting move text.
+
 #### Algebraic Notation
 
 [Algebraic Notation](https://en.wikipedia.org/wiki/Algebraic_notation_(chess)) (or Standard Algebraic Notation) is the official chess notation used by FIDE. Examples: e2, e5, O-O (short castling), e8=Q (promotion)
@@ -463,45 +448,45 @@
 ### Move History
 
 Move History is a convenient API for accessing aligned positions, moves, and comments.  Move
-History is useful when trying to understand detailed information about a game.  Below is an 
-example showing how to see which side castled first. 
+History is useful when trying to understand detailed information about a game.  Below is an
+example showing how to see which side castled first.
 
 ```go
 package main
 
 import (
-	"fmt"
-	"os"
-
-	"github.com/0x5844/chess"
+ "fmt"
+ "os"
+
+ "github.com/0x5844/chess"
 )
 
 func main() {
-	f, err := os.Open("fixtures/pgns/0001.pgn")
-	if err != nil {
-		panic(err)
-	}
-	defer f.Close()
-	pgn, err := chess.PGN(f)
-	if err != nil {
-		panic(err)
-	}
-	game := chess.NewGame(pgn)
-	color := chess.NoColor
-	for _, mh := range game.MoveHistory() {
-		if mh.Move.HasTag(chess.KingSideCastle) || mh.Move.HasTag(chess.QueenSideCastle) {
-			color = mh.PrePosition.Turn()
-			break
-		}
-	}
-	switch color {
-	case chess.White:
-		fmt.Println("white castled first")
-	case chess.Black:
-		fmt.Println("black castled first")
-	default:
-		fmt.Println("no side castled")
-	}
+ f, err := os.Open("fixtures/pgns/0001.pgn")
+ if err != nil {
+  panic(err)
+ }
+ defer f.Close()
+ pgn, err := chess.PGN(f)
+ if err != nil {
+  panic(err)
+ }
+ game := chess.NewGame(pgn)
+ color := chess.NoColor
+ for _, mh := range game.MoveHistory() {
+  if mh.Move.HasTag(chess.KingSideCastle) || mh.Move.HasTag(chess.QueenSideCastle) {
+   color = mh.PrePosition.Turn()
+   break
+  }
+ }
+ switch color {
+ case chess.White:
+  fmt.Println("white castled first")
+ case chess.Black:
+  fmt.Println("black castled first")
+ default:
+  fmt.Println("no side castled")
+ }
 }
 ```
 
@@ -512,11 +497,13 @@
 ### Benchmarks  
 
 The benchmarks can be run with the following command:
+
 ```
 go test -bench=.
 ```
 
 Results from the baseline 2015 MBP:
+
 ```
 BenchmarkBitboardReverse-4              2000000000               1.01 ns/op
 BenchmarkStalemateStatus-4                500000              3116 ns/op
